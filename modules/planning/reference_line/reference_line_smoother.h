--- conflicted
+++ resolved
@@ -21,11 +21,8 @@
 #ifndef MODULES_PLANNING_REFERENCE_LINE_REFERENCE_LINE_SMOOTHER_H_
 #define MODULES_PLANNING_REFERENCE_LINE_REFERENCE_LINE_SMOOTHER_H_
 
-<<<<<<< HEAD
-=======
 #include <vector>
 
->>>>>>> dd9b3667
 #include "modules/planning/reference_line/reference_line.h"
 
 namespace apollo {
@@ -40,16 +37,11 @@
 class ReferenceLineSmoother {
  public:
   ReferenceLineSmoother() = default;
-<<<<<<< HEAD
-
-  virtual ~ReferenceLineSmoother() = default;
-=======
 
   virtual ~ReferenceLineSmoother() = default;
 
   virtual void SetAnchorPoints(
       const std::vector<AnchorPoint>& achor_points) = 0;
->>>>>>> dd9b3667
 
   virtual bool Smooth(const ReferenceLine&, ReferenceLine* const) = 0;
 };
