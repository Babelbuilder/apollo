--- conflicted
+++ resolved
@@ -26,13 +26,9 @@
 
 #include "modules/common/proto/pnc_point.pb.h"
 
-<<<<<<< HEAD
-#include "modules/common/math/vec2d.h"
-=======
 #include "modules/common/configs/vehicle_config_helper.h"
 #include "modules/common/math/vec2d.h"
 #include "modules/common/util/util.h"
->>>>>>> fca016f9
 #include "modules/planning/common/planning_gflags.h"
 
 namespace apollo {
@@ -111,58 +107,6 @@
   for (double path_s = 0.0; path_s < (end_s - start_s);
        path_s += config_.path_resolution()) {
     const double l = std::fabs(curve.Evaluate(0, path_s));
-<<<<<<< HEAD
-    path_cost += l * config_.path_l_cost();
-
-    const double dl = std::fabs(curve.Evaluate(1, path_s));
-    path_cost += dl * config_.path_dl_cost();
-  }
-  return path_cost;
-}
-
-double TrajectoryCost::CalculateObstacleCost(
-    const QuinticPolynomialCurve1d &curve, const double start_s,
-    const double end_s) const {
-  double obstacle_cost = 0.0;
-  constexpr double kStepS = 2.0;
-
-  for (double curr_s = start_s; curr_s <= end_s; curr_s += kStepS) {
-    const double s = curr_s - start_s;  // spline curve s
-    const double l = curve.Evaluate(0, s);
-    const double dl = curve.Evaluate(1, s);
-
-    common::SLPoint sl;  // ego vehicle sl point
-    sl.set_s(curr_s);
-    sl.set_l(l);
-    Vec2d ego_xy_point;  // ego vehicle xy point
-    reference_line_->SLToXY(sl, &ego_xy_point);
-
-    ReferencePoint reference_point = reference_line_->GetReferencePoint(curr_s);
-    const double one_minus_kappa_r_d = 1 - reference_point.kappa() * l;
-    const double delta_theta = std::atan2(dl, one_minus_kappa_r_d);
-    const double theta =
-        common::math::NormalizeAngle(delta_theta + reference_point.heading());
-    const Box2d ego_box = {ego_xy_point, theta, vehicle_param_.length(),
-                           vehicle_param_.width()};
-    for (const auto &obstacle_trajectory : obstacle_boxes_) {
-      auto &obstacle_box = obstacle_trajectory.back();
-      // Simple version: calculate obstacle cost by distance
-      const double distance = obstacle_box.DistanceTo(ego_box);
-      if (distance > config_.obstacle_ignore_distance()) {
-        continue;
-      } else if (distance <= config_.obstacle_collision_distance()) {
-        obstacle_cost += config_.obstacle_collision_cost();
-      } else if (distance <= config_.obstacle_risk_distance()) {
-        obstacle_cost += RiskDistanceCost(distance);
-      } else {
-        obstacle_cost += RegularDistanceCost(distance);
-      }
-    }
-  }
-  return obstacle_cost;
-}
-
-=======
 
     std::function<double(const double)> quasi_softmax = [this](const double x) {
       const double l0 = this->config_.path_l_cost_param_l0();
@@ -271,7 +215,6 @@
                vehicle_param_.width());
 }
 
->>>>>>> fca016f9
 double TrajectoryCost::Calculate(const QuinticPolynomialCurve1d &curve,
                                  const double start_s,
                                  const double end_s) const {
@@ -280,12 +223,8 @@
   total_cost += CalculatePathCost(curve, start_s, end_s);
 
   // Obstacle cost
-<<<<<<< HEAD
-  total_cost += CalculateObstacleCost(curve, start_s, end_s);
-=======
   total_cost += CalculateStaticObstacleCost(curve, start_s, end_s);
   total_cost += CalculateDynamicObstacleCost(curve, start_s, end_s);
->>>>>>> fca016f9
   return total_cost;
 }
 
