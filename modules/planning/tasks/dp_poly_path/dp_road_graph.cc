/******************************************************************************
 * Copyright 2017 The Apollo Authors. All Rights Reserved.
 *
 * Licensed under the Apache License, Version 2.0 (the "License");
 * you may not use this file except in compliance with the License.
 * You may obtain a copy of the License at
 *
 * http://www.apache.org/licenses/LICENSE-2.0
 *
 * Unless required by applicable law or agreed to in writing, software
 * distributed under the License is distributed on an "AS IS" BASIS,
 * WITHOUT WARRANTIES OR CONDITIONS OF ANY KIND, either express or implied.
 * See the License for the specific language governing permissions and
 * limitations under the License.
 *****************************************************************************/

/**
 * @file dp_road_graph.h
 **/

#include "modules/planning/tasks/dp_poly_path/dp_road_graph.h"

#include <algorithm>
#include <limits>
#include <string>
#include <unordered_map>
#include <utility>

#include "modules/common/proto/error_code.pb.h"
#include "modules/common/proto/pnc_point.pb.h"

#include "modules/common/configs/vehicle_config_helper.h"
#include "modules/common/log.h"
#include "modules/common/util/util.h"
#include "modules/planning/common/path/frenet_frame_path.h"
#include "modules/planning/common/planning_gflags.h"
#include "modules/planning/math/curve1d/quintic_polynomial_curve1d.h"
#include "modules/planning/math/frame_conversion/cartesian_frenet_conversion.h"
#include "modules/planning/tasks/dp_poly_path/trajectory_cost.h"

namespace apollo {
namespace planning {

using apollo::common::ErrorCode;
using apollo::common::Status;

DPRoadGraph::DPRoadGraph(const DpPolyPathConfig &config,
                         const ReferenceLineInfo &reference_line_info,
                         const SpeedData &speed_data)
    : config_(config),
      reference_line_info_(reference_line_info),
      reference_line_(reference_line_info.reference_line()),
      speed_data_(speed_data) {}

bool DPRoadGraph::FindPathTunnel(
    const common::TrajectoryPoint &init_point,
    const std::vector<const PathObstacle *> &obstacles,
    PathData *const path_data) {
  CHECK_NOTNULL(path_data);
  init_point_ = init_point;
  if (!reference_line_.XYToSL(
          {init_point_.path_point().x(), init_point_.path_point().y()},
          &init_sl_point_)) {
    AERROR << "Fail to create init_sl_point from : "
           << init_point.DebugString();
    return false;
  }

  if (!CalculateFrenetPoint(init_point_, &init_frenet_frame_point_)) {
    AERROR << "Fail to create init_frenet_frame_point_ from : "
           << init_point_.DebugString();
    return false;
  }

  std::vector<DPRoadGraphNode> min_cost_path;
  if (!GenerateMinCostPath(obstacles, &min_cost_path)) {
    AERROR << "Fail to generate graph!";
    return false;
  }
  std::vector<common::FrenetFramePoint> frenet_path;
  double accumulated_s = init_sl_point_.s();
  const double path_resolution = config_.path_resolution();

  for (std::size_t i = 1; i < min_cost_path.size(); ++i) {
    const auto &prev_node = min_cost_path[i - 1];
    const auto &cur_node = min_cost_path[i];

    const double path_length = cur_node.sl_point.s() - prev_node.sl_point.s();
    double current_s = 0.0;
    const auto &curve = cur_node.min_cost_curve;
    while (current_s + path_resolution / 2.0 < path_length) {
      const double l = curve.Evaluate(0, current_s);
      const double dl = curve.Evaluate(1, current_s);
      const double ddl = curve.Evaluate(2, current_s);
      common::FrenetFramePoint frenet_frame_point;
      frenet_frame_point.set_s(accumulated_s + current_s);
      frenet_frame_point.set_l(l);
      frenet_frame_point.set_dl(dl);
      frenet_frame_point.set_ddl(ddl);
      frenet_path.push_back(std::move(frenet_frame_point));
      current_s += path_resolution;
    }
    if (i == min_cost_path.size() - 1) {
      accumulated_s += current_s;
    } else {
      accumulated_s += path_length;
    }
  }
  FrenetFramePath tunnel(frenet_path);
  path_data->SetReferenceLine(&reference_line_);
  path_data->SetFrenetPath(tunnel);
  return true;
}

bool DPRoadGraph::GenerateMinCostPath(
    const std::vector<const PathObstacle *> &obstacles,
    std::vector<DPRoadGraphNode> *min_cost_path) {
  CHECK(min_cost_path != nullptr);

  std::vector<std::vector<common::SLPoint>> path_waypoints;
  if (!SamplePathWaypoints(init_point_, &path_waypoints) ||
      path_waypoints.size() < 2) {
    AERROR << "Fail to sample path waypoints!";
    return false;
  }
  path_waypoints.insert(path_waypoints.begin(),
                        std::vector<common::SLPoint>{init_sl_point_});

  for (uint32_t i = 0; i < path_waypoints.size(); ++i) {
    const auto &level_waypoints = path_waypoints.at(i);
    for (uint32_t j = 0; j < level_waypoints.size(); ++j) {
      ADEBUG << "level[" << i << "], "
             << level_waypoints.at(j).ShortDebugString();
    }
  }

  const auto &vehicle_config =
      common::VehicleConfigHelper::instance()->GetConfig();

  TrajectoryCost trajectory_cost(config_, reference_line_, obstacles,
                                 vehicle_config.vehicle_param(), speed_data_,
                                 init_sl_point_);

  std::vector<std::vector<DPRoadGraphNode>> graph_nodes(path_waypoints.size());
  if (graph_nodes.size() < 2) {
    AERROR << "Too few graph_nodes.";
    return false;
  }
  graph_nodes[0].emplace_back(init_sl_point_, nullptr, 0.0);

  for (std::size_t level = 1; level < path_waypoints.size(); ++level) {
    const auto &prev_dp_nodes = graph_nodes[level - 1];
    const auto &level_points = path_waypoints[level];
    for (const auto &cur_point : level_points) {
      graph_nodes[level].emplace_back(cur_point, nullptr);
      auto &cur_node = graph_nodes[level].back();
      for (const auto &prev_dp_node : prev_dp_nodes) {
        const auto &prev_sl_point = prev_dp_node.sl_point;
        double init_dl = 0.0;
        double init_ddl = 0.0;
        if (level == 1) {
          init_dl = init_frenet_frame_point_.dl();
          init_ddl = init_frenet_frame_point_.ddl();
        }
        QuinticPolynomialCurve1d curve(prev_sl_point.l(), init_dl, init_ddl,
                                       cur_point.l(), 0.0, 0.0,
                                       cur_point.s() - prev_sl_point.s());
        const double cost =
            trajectory_cost.Calculate(curve, prev_sl_point.s(), cur_point.s()) +
            prev_dp_node.min_cost;
        cur_node.UpdateCost(&prev_dp_node, curve, cost);
      }
    }
  }

  // find best path
  DPRoadGraphNode fake_head;
  for (const auto &cur_dp_node : graph_nodes.back()) {
    fake_head.UpdateCost(&cur_dp_node, cur_dp_node.min_cost_curve,
                         cur_dp_node.min_cost);
  }

  const auto *min_cost_node = &fake_head;
  while (min_cost_node->min_cost_prev_node) {
    min_cost_node = min_cost_node->min_cost_prev_node;
    min_cost_path->push_back(*min_cost_node);
  }
  std::reverse(min_cost_path->begin(), min_cost_path->end());
  return true;
}

bool DPRoadGraph::SamplePathWaypoints(
    const common::TrajectoryPoint &init_point,
    std::vector<std::vector<common::SLPoint>> *const points) {
  constexpr double kSamplePointLookForwardTime = 4.0;
  CHECK(points != nullptr);

  const double kAdditioalPathLength = 20.0;
  const double total_length =
      std::fmin(init_sl_point_.s() + speed_data_.speed_vector().back().s() +
                    kAdditioalPathLength,
                reference_line_.Length());

<<<<<<< HEAD
  double level_distance = 0.0;
  if (reference_line_info_.IsChangeLanePath()) {
    level_distance =
        std::max(config_.step_length_min(),
                 init_point.v() * kSamplePointLookForwardTimeChangeLane);
  } else {
    level_distance = common::math::Clamp(
        init_point.v() * kSamplePointLookForwardTimeNoChangeLane,
        config_.step_length_min(), config_.step_length_max());
  }
  double accumulated_s = init_sl_point_.s();
=======
  const double level_distance =
      common::math::Clamp(init_point.v() * kSamplePointLookForwardTime,
                          config_.step_length_min(), config_.step_length_max());
  double accumulated_s = init_sl_point_.s();
  double prev_s = accumulated_s;
>>>>>>> fca016f9
  for (std::size_t i = 0; accumulated_s < total_length; ++i) {
    std::vector<common::SLPoint> level_points;
    accumulated_s += level_distance;
    const double s = std::fmin(accumulated_s, total_length);
<<<<<<< HEAD
=======
    constexpr double kMinAllowedSampleStep = 1.0;
    if (std::fabs(s - prev_s) < kMinAllowedSampleStep) {
      continue;
    }
    prev_s = s;
>>>>>>> fca016f9

    double left_width = 0.0;
    double right_width = 0.0;
    reference_line_.GetLaneWidth(s, &left_width, &right_width);
<<<<<<< HEAD
    const auto &vehicle_config =
        common::VehicleConfigHelper::instance()->GetConfig();
    const double half_adc_width = vehicle_config.vehicle_param().width() / 2.0;
    const double eff_right_width = right_width - half_adc_width;
    const double eff_left_width = left_width - half_adc_width;

    std::vector<double> sample_l;
    common::util::uniform_slice(-eff_right_width, eff_left_width,
=======

    constexpr double kBoundaryBuff = 0.10;
    const auto &vehicle_config =
        common::VehicleConfigHelper::instance()->GetConfig();
    const double half_adc_width = vehicle_config.vehicle_param().width() / 2.0;
    const double eff_right_width = right_width - half_adc_width - kBoundaryBuff;
    const double eff_left_width = left_width - half_adc_width - kBoundaryBuff;

    const double sample_right_boundary =
        std::fmin(-eff_right_width, init_sl_point_.l());
    const double sample_left_boundary =
        std::fmax(eff_left_width, init_sl_point_.l());

    std::vector<double> sample_l;
    common::util::uniform_slice(sample_right_boundary, sample_left_boundary,
>>>>>>> fca016f9
                                config_.sample_points_num_each_level() - 1,
                                &sample_l);
    const uint8_t sample_size = reference_line_info_.IsChangeLanePath()
                                    ? sample_l.size() + 1
                                    : sample_l.size();

    for (uint8_t j = 0; j < sample_size; ++j) {
      const double l = sample_l[j];
      common::SLPoint sl;
      if (j % 2 == 0 || total_length - accumulated_s < level_distance) {
        sl = common::util::MakeSLPoint(s, l);
      } else {
        constexpr double kResonateDistance = 2.0;
        sl = common::util::MakeSLPoint(
            std::fmin(total_length, s + kResonateDistance), l);
      }
      level_points.push_back(std::move(sl));
    }

    if (!level_points.empty()) {
      points->emplace_back(level_points);
    }
  }
  return true;
}

bool DPRoadGraph::CalculateFrenetPoint(
    const common::TrajectoryPoint &traj_point,
    common::FrenetFramePoint *const frenet_frame_point) {
  common::SLPoint sl_point;
  if (!reference_line_.XYToSL(
          {traj_point.path_point().x(), traj_point.path_point().y()},
          &sl_point)) {
    return false;
  }
  frenet_frame_point->set_s(sl_point.s());
  frenet_frame_point->set_l(sl_point.l());

  const double theta = traj_point.path_point().theta();
  const double kappa = traj_point.path_point().kappa();
  const double l = frenet_frame_point->l();

  ReferencePoint ref_point;
  ref_point = reference_line_.GetReferencePoint(frenet_frame_point->s());

  const double theta_ref = ref_point.heading();
  const double kappa_ref = ref_point.kappa();
  const double dkappa_ref = ref_point.dkappa();

  const double dl = CartesianFrenetConverter::CalculateLateralDerivative(
      theta_ref, theta, l, kappa_ref);
  const double ddl =
      CartesianFrenetConverter::CalculateSecondOrderLateralDerivative(
          theta_ref, theta, kappa_ref, kappa, dkappa_ref, l);
  frenet_frame_point->set_dl(dl);
  frenet_frame_point->set_ddl(ddl);
  return true;
}

}  // namespace planning
}  // namespace apollo<|MERGE_RESOLUTION|>--- conflicted
+++ resolved
@@ -201,51 +201,24 @@
                     kAdditioalPathLength,
                 reference_line_.Length());
 
-<<<<<<< HEAD
-  double level_distance = 0.0;
-  if (reference_line_info_.IsChangeLanePath()) {
-    level_distance =
-        std::max(config_.step_length_min(),
-                 init_point.v() * kSamplePointLookForwardTimeChangeLane);
-  } else {
-    level_distance = common::math::Clamp(
-        init_point.v() * kSamplePointLookForwardTimeNoChangeLane,
-        config_.step_length_min(), config_.step_length_max());
-  }
-  double accumulated_s = init_sl_point_.s();
-=======
   const double level_distance =
       common::math::Clamp(init_point.v() * kSamplePointLookForwardTime,
                           config_.step_length_min(), config_.step_length_max());
   double accumulated_s = init_sl_point_.s();
   double prev_s = accumulated_s;
->>>>>>> fca016f9
   for (std::size_t i = 0; accumulated_s < total_length; ++i) {
     std::vector<common::SLPoint> level_points;
     accumulated_s += level_distance;
     const double s = std::fmin(accumulated_s, total_length);
-<<<<<<< HEAD
-=======
     constexpr double kMinAllowedSampleStep = 1.0;
     if (std::fabs(s - prev_s) < kMinAllowedSampleStep) {
       continue;
     }
     prev_s = s;
->>>>>>> fca016f9
 
     double left_width = 0.0;
     double right_width = 0.0;
     reference_line_.GetLaneWidth(s, &left_width, &right_width);
-<<<<<<< HEAD
-    const auto &vehicle_config =
-        common::VehicleConfigHelper::instance()->GetConfig();
-    const double half_adc_width = vehicle_config.vehicle_param().width() / 2.0;
-    const double eff_right_width = right_width - half_adc_width;
-    const double eff_left_width = left_width - half_adc_width;
-
-    std::vector<double> sample_l;
-    common::util::uniform_slice(-eff_right_width, eff_left_width,
-=======
 
     constexpr double kBoundaryBuff = 0.10;
     const auto &vehicle_config =
@@ -261,7 +234,6 @@
 
     std::vector<double> sample_l;
     common::util::uniform_slice(sample_right_boundary, sample_left_boundary,
->>>>>>> fca016f9
                                 config_.sample_points_num_each_level() - 1,
                                 &sample_l);
     const uint8_t sample_size = reference_line_info_.IsChangeLanePath()
