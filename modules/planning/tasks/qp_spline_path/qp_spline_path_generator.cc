/******************************************************************************
 * Copyright 2017 The Apollo Authors. All Rights Reserved.
 *
 * Licensed under the Apache License, Version 2.0 (the "License");
 * you may not use this file except in compliance with the License.
 * You may obtain a copy of the License at
 *
 * http://www.apache.org/licenses/LICENSE-2.0
 *
 * Unless required by applicable law or agreed to in writing, software
 * distributed under the License is distributed on an "AS IS" BASIS,
 * WITHOUT WARRANTIES OR CONDITIONS OF ANY KIND, either express or implied.
 * See the License for the specific language governing permissions and
 * limitations under the License.
 *****************************************************************************/

/**
 * @file qp_spline_path_generator.cc
 **/
#include "modules/planning/tasks/qp_spline_path/qp_spline_path_generator.h"

#include <algorithm>
#include <cmath>
#include <limits>
#include <utility>
#include <vector>

#include "modules/common/proto/pnc_point.pb.h"

#include "modules/common/log.h"
#include "modules/common/macro.h"
#include "modules/common/util/string_util.h"
#include "modules/common/util/util.h"
#include "modules/planning/common/planning_gflags.h"
#include "modules/planning/common/planning_util.h"
#include "modules/planning/math/frame_conversion/cartesian_frenet_conversion.h"

namespace apollo {
namespace planning {

using Vec2d = apollo::common::math::Vec2d;

QpSplinePathGenerator::QpSplinePathGenerator(
    Spline1dGenerator* spline_generator, const ReferenceLine& reference_line,
    const QpSplinePathConfig& qp_spline_path_config,
    const SLBoundary& adc_sl_boundary)
    : spline_generator_(spline_generator),
      reference_line_(reference_line),
      qp_spline_path_config_(qp_spline_path_config),
      adc_sl_boundary_(adc_sl_boundary) {
  CHECK_GE(qp_spline_path_config_.regularization_weight(), 0.0)
      << "regularization_weight should NOT be negative.";
  CHECK_GE(qp_spline_path_config_.derivative_weight(), 0.0)
      << "derivative_weight should NOT be negative.";
  CHECK_GE(qp_spline_path_config_.second_derivative_weight(), 0.0)
      << "second_derivative_weight should NOT be negative.";
  CHECK_GE(qp_spline_path_config_.third_derivative_weight(), 0.0)
      << "third_derivative_weight should NOT be negative.";
}

void QpSplinePathGenerator::SetDebugLogger(
    apollo::planning_internal::Debug* debug) {
  planning_debug_ = debug;
}

void QpSplinePathGenerator::SetChangeLane(bool is_change_lane_path) {
  is_change_lane_path_ = is_change_lane_path;
}

bool QpSplinePathGenerator::Generate(
    const std::vector<const PathObstacle*>& path_obstacles,
    const SpeedData& speed_data, const common::TrajectoryPoint& init_point,
    const double boundary_extension, bool is_final_attempt,
    PathData* const path_data) {
  ADEBUG << "Init point: " << init_point.DebugString();
  init_trajectory_point_ = init_point;

  const auto& path_data_history = path_data->path_data_history();
  if (!path_data_history.empty()) {
    last_discretized_path_ = &path_data_history.back().first;
  }

  if (!CalculateFrenetPoint(init_point, &init_frenet_point_)) {
    AERROR << "Fail to map init point: " << init_point.ShortDebugString();
    return false;
  }

  if (is_change_lane_path_) {
    ref_l_ = init_frenet_point_.l();
  }

  double start_s = init_frenet_point_.s();
  double end_s = reference_line_.Length();

  constexpr double kMinPathLength = 1.0e-6;
  if (start_s + kMinPathLength > end_s) {
    AERROR << "Path length is too small. Path start_s: " << start_s
           << ", end_s: " << end_s;
    return false;
  }

  if (!InitSpline(start_s, end_s)) {
    AERROR << "Init smoothing spline failed with (" << start_s << ",  end_s "
           << end_s;
    return false;
  }

  QpFrenetFrame qp_frenet_frame(reference_line_, speed_data, init_frenet_point_,
                                qp_spline_path_config_.time_resolution(),
                                evaluated_s_);
  if (!qp_frenet_frame.Init(path_obstacles)) {
    AERROR << "Fail to initialize qp frenet frame";
    return false;
  }
  qp_frenet_frame.LogQpBound(planning_debug_);

<<<<<<< HEAD
  if (!AddConstraint(qp_frenet_frame)) {
=======
  if (!AddConstraint(qp_frenet_frame, boundary_extension)) {
>>>>>>> dd9b3667
    AERROR << "Fail to setup pss path constraint.";
    return false;
  }

  AddKernel();

  bool is_solved = Solve();

  if (!is_solved && !is_final_attempt) {
    return false;
  }

  if (!is_solved) {
    AERROR << "Fail to solve qp_spline_path. Use reference line as qp_path "
              "output.";
    util::DumpPlanningContext();
  }
  ADEBUG << common::util::StrCat("Spline dl:", init_frenet_point_.dl(),
                                 ", ddl:", init_frenet_point_.ddl());

  // extract data
  const Spline1d& spline = spline_generator_->spline();
  std::vector<common::PathPoint> path_points;

  ReferencePoint ref_point = reference_line_.GetReferencePoint(start_s);
  Vec2d xy_point = CartesianFrenetConverter::CalculateCartesianPoint(
      ref_point.heading(), Vec2d(ref_point.x(), ref_point.y()),
      init_frenet_point_.l());

  const auto xy_diff = xy_point - Vec2d(init_point.path_point().x(),
                                        init_point.path_point().y());

  double s_resolution = (end_s - start_s) / qp_spline_path_config_.num_output();
  constexpr double kEpsilon = 1e-6;
  for (double s = start_s; s + kEpsilon < end_s; s += s_resolution) {
    double l = init_frenet_point_.l();
    if (is_solved) {
      l = spline(s) + ref_l_;
    }
    if (planning_debug_ &&
        planning_debug_->planning_data().sl_frame().size() >= 1) {
      auto sl_point = planning_debug_->mutable_planning_data()
                          ->mutable_sl_frame(0)
                          ->mutable_sl_path()
                          ->Add();
      sl_point->set_l(l);
      sl_point->set_s(s);
    }
    double dl = 0.0;
    double ddl = 0.0;
    if (is_solved) {
      dl = spline.Derivative(s);
      ddl = spline.SecondOrderDerivative(s);
    }
    ReferencePoint ref_point = reference_line_.GetReferencePoint(s);
    Vec2d curr_xy_point =
        CartesianFrenetConverter::CalculateCartesianPoint(
            ref_point.heading(), Vec2d(ref_point.x(), ref_point.y()), l) -
        xy_diff;
    double theta = CartesianFrenetConverter::CalculateTheta(
        ref_point.heading(), ref_point.kappa(), l, dl);
    double kappa = CartesianFrenetConverter::CalculateKappa(
        ref_point.kappa(), ref_point.dkappa(), l, dl, ddl);

    common::PathPoint path_point = common::util::MakePathPoint(
        curr_xy_point.x(), curr_xy_point.y(), 0.0, theta, kappa, 0.0, 0.0);
    if (!path_points.empty()) {
      double distance =
          common::util::DistanceXY(path_points.back(), path_point);
      path_point.set_s(path_points.back().s() + distance);
      if (distance > 1e-4) {
        path_point.set_dkappa((kappa - path_points.back().kappa()) / distance);
      }
    }

    if (path_point.s() > end_s) {
      break;
    }
    path_points.emplace_back(std::move(path_point));
  }
  path_data->SetReferenceLine(&reference_line_);
  path_data->SetDiscretizedPath(DiscretizedPath(path_points));
  return true;
}

bool QpSplinePathGenerator::CalculateFrenetPoint(
    const common::TrajectoryPoint& traj_point,
    common::FrenetFramePoint* const frenet_frame_point) {
  common::SLPoint sl_point;
  if (!reference_line_.XYToSL(
          {traj_point.path_point().x(), traj_point.path_point().y()},
          &sl_point)) {
    return false;
  }
  frenet_frame_point->set_s(sl_point.s());
  frenet_frame_point->set_l(sl_point.l());

  const double theta = traj_point.path_point().theta();
  const double kappa = traj_point.path_point().kappa();
  const double l = frenet_frame_point->l();

  ReferencePoint ref_point;
  ref_point = reference_line_.GetReferencePoint(frenet_frame_point->s());

  const double theta_ref = ref_point.heading();
  const double kappa_ref = ref_point.kappa();
  const double dkappa_ref = ref_point.dkappa();

  const double dl = CartesianFrenetConverter::CalculateLateralDerivative(
      theta_ref, theta, l, kappa_ref);
  const double ddl =
      CartesianFrenetConverter::CalculateSecondOrderLateralDerivative(
          theta_ref, theta, kappa_ref, kappa, dkappa_ref, l);
  frenet_frame_point->set_dl(dl);
  frenet_frame_point->set_ddl(ddl);
  return true;
}

bool QpSplinePathGenerator::InitSpline(const double start_s,
                                       const double end_s) {
  uint32_t number_of_spline = static_cast<uint32_t>(
      (end_s - start_s) / qp_spline_path_config_.max_spline_length() + 1.0);
  number_of_spline = std::max(1u, number_of_spline);
  common::util::uniform_slice(start_s, end_s, number_of_spline, &knots_);

  // spawn a new spline generator
  spline_generator_->Reset(knots_, qp_spline_path_config_.spline_order());

  // set evaluated_s_
  uint32_t constraint_num = 3 * number_of_spline + 1;
  common::util::uniform_slice(start_s, end_s, constraint_num - 1,
                              &evaluated_s_);
  return true;
}

bool QpSplinePathGenerator::AddConstraint(const QpFrenetFrame& qp_frenet_frame,
                                          const double boundary_extension) {
  Spline1dConstraint* spline_constraint =
      spline_generator_->mutable_spline_constraint();

  // add init status constraint, equality constraint
<<<<<<< HEAD
  spline_constraint->AddPointConstraint(init_frenet_point_.s(),
                                        init_frenet_point_.l() - ref_l_);
  spline_constraint->AddPointDerivativeConstraint(init_frenet_point_.s(),
                                                  init_frenet_point_.dl());
  if (init_trajectory_point_.v() > qp_spline_path_config_.uturn_speed_limit()) {
    spline_constraint->AddPointSecondDerivativeConstraint(
        init_frenet_point_.s(), init_frenet_point_.ddl());
=======
  const double kBoundaryEpsilon = 1e-4;
  spline_constraint->AddPointConstraintInRange(init_frenet_point_.s(),
                                               init_frenet_point_.l() - ref_l_,
                                               kBoundaryEpsilon);
  spline_constraint->AddPointDerivativeConstraintInRange(
      init_frenet_point_.s(), init_frenet_point_.dl(), kBoundaryEpsilon);

  if (init_trajectory_point_.v() > qp_spline_path_config_.uturn_speed_limit()) {
    spline_constraint->AddPointSecondDerivativeConstraintInRange(
        init_frenet_point_.s(), init_frenet_point_.ddl(), kBoundaryEpsilon);
>>>>>>> dd9b3667
  }

  ADEBUG << "init frenet point: " << init_frenet_point_.ShortDebugString();

  // add end point constraint, equality constraint
  double lat_shift = -ref_l_;
  if (is_change_lane_path_) {
    lat_shift = std::copysign(
        std::fmin(std::fabs(ref_l_),
                  qp_spline_path_config_.lane_change_lateral_shift()),
        -ref_l_);
  }

  ADEBUG << "lat_shift = " << lat_shift;
  spline_constraint->AddPointConstraint(
      qp_spline_path_config_.point_constraint_s_position(), lat_shift);
  if (!is_change_lane_path_) {
    spline_constraint->AddPointDerivativeConstraint(evaluated_s_.back(), 0.0);
  }
<<<<<<< HEAD

  // add first derivative bound to improve lane change smoothness
  std::vector<double> dl_lower_bound(evaluated_s_.size(), -FLAGS_dl_bound);
  std::vector<double> dl_upper_bound(evaluated_s_.size(), FLAGS_dl_bound);

=======

  // add first derivative bound to improve lane change smoothness
  std::vector<double> dl_lower_bound(evaluated_s_.size(), -FLAGS_dl_bound);
  std::vector<double> dl_upper_bound(evaluated_s_.size(), FLAGS_dl_bound);

>>>>>>> dd9b3667
  if (!spline_constraint->AddDerivativeBoundary(evaluated_s_, dl_lower_bound,
                                                dl_upper_bound)) {
    AERROR << "Fail to add second derivative boundary.";
    return false;
  }

  // kappa bound is based on the inequality:
  // kappa = d(phi)/ds <= d(phi)/dx = d2y/dx2
  std::vector<double> kappa_lower_bound(evaluated_s_.size(),
                                        -FLAGS_kappa_bound);
  std::vector<double> kappa_upper_bound(evaluated_s_.size(), FLAGS_kappa_bound);
  if (!spline_constraint->AddSecondDerivativeBoundary(
          evaluated_s_, kappa_lower_bound, kappa_upper_bound)) {
    AERROR << "Fail to add second derivative boundary.";
    return false;
  }

  // dkappa = d(kappa) / ds <= d3y/dx3
  std::vector<double> dkappa_lower_bound(evaluated_s_.size(),
                                         -FLAGS_dkappa_bound);
  std::vector<double> dkappa_upper_bound(evaluated_s_.size(),
                                         FLAGS_dkappa_bound);
  if (!spline_constraint->AddThirdDerivativeBoundary(
          evaluated_s_, dkappa_lower_bound, dkappa_upper_bound)) {
    AERROR << "Fail to add third derivative boundary.";
    return false;
  }

  // add map bound constraint
<<<<<<< HEAD
  const double lateral_buf =
      qp_spline_path_config_.cross_lane_lateral_extension();
  std::vector<double> boundary_low;
  std::vector<double> boundary_high;

  for (uint32_t i = 0; i < evaluated_s_.size(); ++i) {
    auto road_boundary = qp_frenet_frame.GetMapBound().at(i);
    auto static_obs_boundary = qp_frenet_frame.GetStaticObstacleBound().at(i);
    auto dynamic_obs_boundary = qp_frenet_frame.GetDynamicObstacleBound().at(i);

    if (evaluated_s_.at(i) - evaluated_s_.at(0) <
        qp_spline_path_config_.cross_lane_longitudinal_extension()) {
      road_boundary.first =
          std::fmin(road_boundary.first, init_frenet_point_.l() - lateral_buf);
      road_boundary.second =
          std::fmax(road_boundary.second, init_frenet_point_.l() + lateral_buf);
    }
=======
  double lateral_buf = boundary_extension;
  if (is_change_lane_path_) {
    lateral_buf = qp_spline_path_config_.cross_lane_lateral_extension();
  }
  std::vector<double> boundary_low;
  std::vector<double> boundary_high;
>>>>>>> dd9b3667

  for (uint32_t i = 0; i < evaluated_s_.size(); ++i) {
    auto road_boundary = qp_frenet_frame.GetMapBound().at(i);
    auto static_obs_boundary = qp_frenet_frame.GetStaticObstacleBound().at(i);
    auto dynamic_obs_boundary = qp_frenet_frame.GetDynamicObstacleBound().at(i);

    if (evaluated_s_.at(i) - evaluated_s_.at(0) <
        qp_spline_path_config_.cross_lane_longitudinal_extension()) {
      const double kRoadBoundaryBuff = 0.1;
      road_boundary.first = std::fmin(road_boundary.first + kRoadBoundaryBuff,
                                      init_frenet_point_.l() - lateral_buf);
      road_boundary.second = std::fmax(road_boundary.second - kRoadBoundaryBuff,
                                       init_frenet_point_.l() + lateral_buf);
    }
    boundary_low.emplace_back(common::util::MaxElement(
        std::vector<double>{road_boundary.first, static_obs_boundary.first,
                            dynamic_obs_boundary.first}));
    boundary_high.emplace_back(common::util::MinElement(
        std::vector<double>{road_boundary.second, static_obs_boundary.second,
                            dynamic_obs_boundary.second}));
    ADEBUG << "s:" << evaluated_s_[i] << " boundary_low:" << boundary_low.back()
           << " boundary_high:" << boundary_high.back()
           << " road_boundary_low: " << road_boundary.first
           << " road_boundary_high: " << road_boundary.second
           << " static_obs_boundary_low: " << static_obs_boundary.first
           << " static_obs_boundary_high: " << static_obs_boundary.second
           << " dynamic_obs_boundary_low: " << dynamic_obs_boundary.first
           << " dynamic_obs_boundary_high: " << dynamic_obs_boundary.second;
  }

  if (planning_debug_) {
    apollo::planning_internal::SLFrameDebug* sl_frame =
        planning_debug_->mutable_planning_data()->mutable_sl_frame()->Add();
    for (size_t i = 0; i < evaluated_s_.size(); ++i) {
      sl_frame->mutable_aggregated_boundary_s()->Add(evaluated_s_[i]);
      sl_frame->mutable_aggregated_boundary_low()->Add(boundary_low[i]);
      sl_frame->mutable_aggregated_boundary_high()->Add(boundary_high[i]);
    }
  }

  const double start_l = ref_l_;
  std::for_each(boundary_low.begin(), boundary_low.end(),
                [start_l](double& d) { d -= start_l; });
  std::for_each(boundary_high.begin(), boundary_high.end(),
                [start_l](double& d) { d -= start_l; });
  if (!spline_constraint->AddBoundary(evaluated_s_, boundary_low,
                                      boundary_high)) {
    AERROR << "Add boundary constraint failed";
    return false;
  }

  // add spline joint third derivative constraint
  if (knots_.size() >= 3 &&
      !spline_constraint->AddThirdDerivativeSmoothConstraint()) {
    AERROR << "Add spline joint derivative constraint failed!";
    return false;
  }
  return true;
}

void QpSplinePathGenerator::AddHistoryPathKernel() {
  if (last_discretized_path_ == nullptr) {
    return;
  }

  PathData last_path_data;
  last_path_data.SetReferenceLine(&reference_line_);
  last_path_data.SetDiscretizedPath(*last_discretized_path_);

  std::vector<double> history_s;
  std::vector<double> histroy_l;

  for (uint32_t i = 0; i < last_path_data.frenet_frame_path().NumOfPoints();
       ++i) {
    const auto p = last_path_data.frenet_frame_path().PointAt(i);
    history_s.push_back(p.s());
    histroy_l.push_back(p.l() - ref_l_);
  }

  Spline1dKernel* spline_kernel = spline_generator_->mutable_spline_kernel();
  spline_kernel->AddReferenceLineKernelMatrix(
      history_s, histroy_l, qp_spline_path_config_.history_path_weight());
}

void QpSplinePathGenerator::AddKernel() {
  Spline1dKernel* spline_kernel = spline_generator_->mutable_spline_kernel();

  if (init_trajectory_point_.v() < qp_spline_path_config_.uturn_speed_limit() &&
      !is_change_lane_path_ &&
      qp_spline_path_config_.reference_line_weight() > 0.0) {
    std::vector<double> ref_l(evaluated_s_.size(), -ref_l_);
    spline_kernel->AddReferenceLineKernelMatrix(
        evaluated_s_, ref_l, qp_spline_path_config_.reference_line_weight());
  }

  if (qp_spline_path_config_.history_path_weight() > 0.0) {
    AddHistoryPathKernel();
  }

  if (qp_spline_path_config_.regularization_weight() > 0.0) {
    spline_kernel->AddRegularization(
        qp_spline_path_config_.regularization_weight());
  }

  if (qp_spline_path_config_.derivative_weight() > 0.0) {
    spline_kernel->AddDerivativeKernelMatrix(
        qp_spline_path_config_.derivative_weight());
    if (std::fabs(init_frenet_point_.l()) >
        qp_spline_path_config_.lane_change_mid_l()) {
      spline_kernel->AddDerivativeKernelMatrixForSplineK(
          0, qp_spline_path_config_.first_spline_weight_factor() *
                 qp_spline_path_config_.derivative_weight());
    }
  }

  if (qp_spline_path_config_.second_derivative_weight() > 0.0) {
    spline_kernel->AddSecondOrderDerivativeMatrix(
        qp_spline_path_config_.second_derivative_weight());
    if (std::fabs(init_frenet_point_.l()) >
        qp_spline_path_config_.lane_change_mid_l()) {
      spline_kernel->AddSecondOrderDerivativeMatrixForSplineK(
          0, qp_spline_path_config_.first_spline_weight_factor() *
                 qp_spline_path_config_.second_derivative_weight());
    }
  }

  if (qp_spline_path_config_.third_derivative_weight() > 0.0) {
    spline_kernel->AddThirdOrderDerivativeMatrix(
        qp_spline_path_config_.third_derivative_weight());
    if (std::fabs(init_frenet_point_.l()) >
        qp_spline_path_config_.lane_change_mid_l()) {
      spline_kernel->AddThirdOrderDerivativeMatrixForSplineK(
          0, qp_spline_path_config_.first_spline_weight_factor() *
                 qp_spline_path_config_.third_derivative_weight());
    }
  }
}

bool QpSplinePathGenerator::Solve() {
  if (!spline_generator_->Solve()) {
    for (size_t i = 0; i < knots_.size(); ++i) {
      ADEBUG << "knots_[" << i << "]: " << knots_[i];
    }
    for (size_t i = 0; i < evaluated_s_.size(); ++i) {
      ADEBUG << "evaluated_s_[" << i << "]: " << evaluated_s_[i];
    }
    AERROR << "Could not solve the qp problem in spline path generator.";
    return false;
  }
  return true;
}

}  // namespace planning
}  // namespace apollo<|MERGE_RESOLUTION|>--- conflicted
+++ resolved
@@ -114,11 +114,7 @@
   }
   qp_frenet_frame.LogQpBound(planning_debug_);
 
-<<<<<<< HEAD
-  if (!AddConstraint(qp_frenet_frame)) {
-=======
   if (!AddConstraint(qp_frenet_frame, boundary_extension)) {
->>>>>>> dd9b3667
     AERROR << "Fail to setup pss path constraint.";
     return false;
   }
@@ -260,15 +256,6 @@
       spline_generator_->mutable_spline_constraint();
 
   // add init status constraint, equality constraint
-<<<<<<< HEAD
-  spline_constraint->AddPointConstraint(init_frenet_point_.s(),
-                                        init_frenet_point_.l() - ref_l_);
-  spline_constraint->AddPointDerivativeConstraint(init_frenet_point_.s(),
-                                                  init_frenet_point_.dl());
-  if (init_trajectory_point_.v() > qp_spline_path_config_.uturn_speed_limit()) {
-    spline_constraint->AddPointSecondDerivativeConstraint(
-        init_frenet_point_.s(), init_frenet_point_.ddl());
-=======
   const double kBoundaryEpsilon = 1e-4;
   spline_constraint->AddPointConstraintInRange(init_frenet_point_.s(),
                                                init_frenet_point_.l() - ref_l_,
@@ -279,7 +266,6 @@
   if (init_trajectory_point_.v() > qp_spline_path_config_.uturn_speed_limit()) {
     spline_constraint->AddPointSecondDerivativeConstraintInRange(
         init_frenet_point_.s(), init_frenet_point_.ddl(), kBoundaryEpsilon);
->>>>>>> dd9b3667
   }
 
   ADEBUG << "init frenet point: " << init_frenet_point_.ShortDebugString();
@@ -299,19 +285,11 @@
   if (!is_change_lane_path_) {
     spline_constraint->AddPointDerivativeConstraint(evaluated_s_.back(), 0.0);
   }
-<<<<<<< HEAD
 
   // add first derivative bound to improve lane change smoothness
   std::vector<double> dl_lower_bound(evaluated_s_.size(), -FLAGS_dl_bound);
   std::vector<double> dl_upper_bound(evaluated_s_.size(), FLAGS_dl_bound);
 
-=======
-
-  // add first derivative bound to improve lane change smoothness
-  std::vector<double> dl_lower_bound(evaluated_s_.size(), -FLAGS_dl_bound);
-  std::vector<double> dl_upper_bound(evaluated_s_.size(), FLAGS_dl_bound);
-
->>>>>>> dd9b3667
   if (!spline_constraint->AddDerivativeBoundary(evaluated_s_, dl_lower_bound,
                                                 dl_upper_bound)) {
     AERROR << "Fail to add second derivative boundary.";
@@ -341,32 +319,12 @@
   }
 
   // add map bound constraint
-<<<<<<< HEAD
-  const double lateral_buf =
-      qp_spline_path_config_.cross_lane_lateral_extension();
-  std::vector<double> boundary_low;
-  std::vector<double> boundary_high;
-
-  for (uint32_t i = 0; i < evaluated_s_.size(); ++i) {
-    auto road_boundary = qp_frenet_frame.GetMapBound().at(i);
-    auto static_obs_boundary = qp_frenet_frame.GetStaticObstacleBound().at(i);
-    auto dynamic_obs_boundary = qp_frenet_frame.GetDynamicObstacleBound().at(i);
-
-    if (evaluated_s_.at(i) - evaluated_s_.at(0) <
-        qp_spline_path_config_.cross_lane_longitudinal_extension()) {
-      road_boundary.first =
-          std::fmin(road_boundary.first, init_frenet_point_.l() - lateral_buf);
-      road_boundary.second =
-          std::fmax(road_boundary.second, init_frenet_point_.l() + lateral_buf);
-    }
-=======
   double lateral_buf = boundary_extension;
   if (is_change_lane_path_) {
     lateral_buf = qp_spline_path_config_.cross_lane_lateral_extension();
   }
   std::vector<double> boundary_low;
   std::vector<double> boundary_high;
->>>>>>> dd9b3667
 
   for (uint32_t i = 0; i < evaluated_s_.size(); ++i) {
     auto road_boundary = qp_frenet_frame.GetMapBound().at(i);
