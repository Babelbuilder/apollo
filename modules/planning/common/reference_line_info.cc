--- conflicted
+++ resolved
@@ -127,29 +127,6 @@
 
 const hdmap::RouteSegments& ReferenceLineInfo::Lanes() const { return lanes_; }
 
-<<<<<<< HEAD
-//bool ReferenceLineInfo::HasReachedDestination() {
-//  auto* dest_obstacle = path_decision_.Find(FLAGS_destination_obstacle_id);
-//  if (!dest_obstacle) {
-//    return false;
-//  }
-//  if (dest_obstacle->perception_sl_boundary().start_s() >
-//      reference_line_.Length()) {
-//    return false;
-//  }
-//  if (!reference_line_.HasOverlap(
-//          dest_obstacle->obstacle()->PerceptionBoundingBox())) {
-//    return false;
-//  }
-//  const double kDistanceDelta = 0.5;
-//  if (dest_obstacle->perception_sl_boundary().start_s() <
-//      adc_sl_boundary_.end_s() + FLAGS_stop_distance_destination +
-//          kDistanceDelta) {
-//    return true;
-//  }
-//  return false;
-//}
-=======
 const std::list<hdmap::Id> ReferenceLineInfo::TargetLaneId() const {
   std::list<hdmap::Id> lane_ids;
   for (const auto& lane_seg : lanes_) {
@@ -157,7 +134,6 @@
   }
   return lane_ids;
 }
->>>>>>> feb302c3
 
 const SLBoundary& ReferenceLineInfo::AdcSlBoundary() const {
   return adc_sl_boundary_;
