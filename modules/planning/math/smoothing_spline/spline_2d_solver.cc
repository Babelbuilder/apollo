/******************************************************************************
 * Copyright 2017 The Apollo Authors. All Rights Reserved.
 *
 * Licensed under the Apache License, Version 2.0 (the "License");
 * you may not use this file except in compliance with the License.
 * You may obtain a copy of the License at
 *
 * http://www.apache.org/licenses/LICENSE-2.0
 *
 * Unless required by applicable law or agreed to in writing, software
 * distributed under the License is distributed on an "AS IS" BASIS,
 * WITHOUT WARRANTIES OR CONDITIONS OF ANY KIND, either express or implied.
 * See the License for the specific language governing permissions and
 * limitations under the License.
 *****************************************************************************/

/**
 * @file spline_smoother_solver.cc
 **/

#include "modules/planning/math/smoothing_spline/spline_2d_solver.h"

#include <algorithm>

#include "Eigen/Core"

#include "modules/common/log.h"
#include "modules/common/math/qp_solver/active_set_qp_solver.h"
#include "modules/common/math/qp_solver/qp_solver_gflags.h"
#include "modules/common/time/time.h"
#include "modules/planning/common/planning_gflags.h"

namespace apollo {
namespace planning {
namespace {

constexpr double kRoadBound = 1e10;
}

using apollo::common::time::Clock;
using Eigen::MatrixXd;

Spline2dSolver::Spline2dSolver(const std::vector<double>& t_knots,
                               const uint32_t order)
    : spline_(t_knots, order),
      kernel_(t_knots, order),
      constraint_(t_knots, order) {}

void Spline2dSolver::Reset(const std::vector<double>& t_knots,
                           const uint32_t order) {
  spline_ = Spline2d(t_knots, order);
  kernel_ = Spline2dKernel(t_knots, order);
  constraint_ = Spline2dConstraint(t_knots, order);
}

// customize setup
Spline2dConstraint* Spline2dSolver::mutable_constraint() {
  return &constraint_;
}

Spline2dKernel* Spline2dSolver::mutable_kernel() { return &kernel_; }

Spline2d* Spline2dSolver::mutable_spline() { return &spline_; }

bool Spline2dSolver::Solve() {
  const MatrixXd& kernel_matrix = kernel_.kernel_matrix();
  const MatrixXd& offset = kernel_.offset();
  const MatrixXd& inequality_constraint_matrix =
      constraint_.inequality_constraint().constraint_matrix();
  const MatrixXd& inequality_constraint_boundary =
      constraint_.inequality_constraint().constraint_boundary();
  const MatrixXd& equality_constraint_matrix =
      constraint_.equality_constraint().constraint_matrix();
  const MatrixXd& equality_constraint_boundary =
      constraint_.equality_constraint().constraint_boundary();

  if (kernel_matrix.rows() != kernel_matrix.cols()) {
    AERROR << "kernel_matrix.rows() [" << kernel_matrix.rows()
           << "] and kernel_matrix.cols() [" << kernel_matrix.cols()
           << "] should be identical.";
    return false;
  }

  int num_param = kernel_matrix.rows();
  int num_constraint =
      equality_constraint_matrix.rows() + inequality_constraint_matrix.rows();
  ADEBUG << "num_param: " << num_param
         << ", last_num_param_: " << last_num_param_;
  ADEBUG << "num_constraint: " << num_constraint
         << ", last_num_constraint_: " << last_num_constraint_;

  bool use_hotstart =
      last_problem_success_ &&
      (FLAGS_enable_sqp_solver && sqp_solver_ != nullptr &&
       num_param == last_num_param_ && num_constraint == last_num_constraint_);

  if (!use_hotstart) {
    sqp_solver_.reset(new ::qpOASES::SQProblem(num_param, num_constraint,
                                               ::qpOASES::HST_UNKNOWN));
    ::qpOASES::Options my_options;
    my_options.enableCholeskyRefactorisation = 10;
    my_options.epsNum = FLAGS_default_active_set_eps_num;
    my_options.epsDen = FLAGS_default_active_set_eps_den;
    my_options.epsIterRef = FLAGS_default_active_set_eps_iter_ref;
    sqp_solver_->setOptions(my_options);
    if (!FLAGS_default_enable_active_set_debug_info) {
      sqp_solver_->setPrintLevel(qpOASES::PL_NONE);
    }
  }

  // definition of qpOASESproblem
  const int kNumOfMatrixElements = kernel_matrix.rows() * kernel_matrix.cols();
  double h_matrix[kNumOfMatrixElements];  // NOLINT

  const int kNumOfOffsetRows = offset.rows();
  double g_matrix[kNumOfOffsetRows];  // NOLINT
  int index = 0;

  for (int r = 0; r < kernel_matrix.rows(); ++r) {
    g_matrix[r] = offset(r, 0);
    for (int c = 0; c < kernel_matrix.cols(); ++c) {
      h_matrix[index++] = kernel_matrix(r, c);
    }
  }
  DCHECK_EQ(index, kernel_matrix.rows() * kernel_matrix.cols());

  // search space lower bound and uppper bound
  double lower_bound[num_param];  // NOLINT
  double upper_bound[num_param];  // NOLINT

<<<<<<< HEAD
  const double l_lower_bound_ = -1e10;
  const double l_upper_bound_ = 1e10;
=======
  const double l_lower_bound_ = -kRoadBound;
  const double l_upper_bound_ = kRoadBound;
>>>>>>> dd9b3667

  for (int i = 0; i < num_param; ++i) {
    lower_bound[i] = l_lower_bound_;
    upper_bound[i] = l_upper_bound_;
  }

  // constraint matrix construction
  double affine_constraint_matrix[num_param * num_constraint];  // NOLINT
  double constraint_lower_bound[num_constraint];                // NOLINT
  double constraint_upper_bound[num_constraint];                // NOLINT

  index = 0;
  for (int r = 0; r < equality_constraint_matrix.rows(); ++r) {
    constraint_lower_bound[r] = equality_constraint_boundary(r, 0);
    constraint_upper_bound[r] = equality_constraint_boundary(r, 0);

    for (int c = 0; c < num_param; ++c) {
      affine_constraint_matrix[index++] = equality_constraint_matrix(r, c);
    }
  }

  DCHECK_EQ(index, equality_constraint_matrix.rows() * num_param);

  const double constraint_upper_bound_ = kRoadBound;
  for (int r = 0; r < inequality_constraint_matrix.rows(); ++r) {
    constraint_lower_bound[r + equality_constraint_boundary.rows()] =
        inequality_constraint_boundary(r, 0);
    constraint_upper_bound[r + equality_constraint_boundary.rows()] =
        constraint_upper_bound_;

    for (int c = 0; c < num_param; ++c) {
      affine_constraint_matrix[index++] = inequality_constraint_matrix(r, c);
    }
  }
  DCHECK_EQ(index, equality_constraint_matrix.rows() * num_param +
                       inequality_constraint_boundary.rows() * num_param);

  // initialize problem
  int max_iteration_ = 1000;
  int max_iter = std::max(max_iteration_, num_constraint);

  ::qpOASES::returnValue ret;
  const double start_timestamp = Clock::NowInSecond();
  if (use_hotstart) {
    ADEBUG << "Spline2dSolver is using SQP hotstart.";
    ret = sqp_solver_->hotstart(
        h_matrix, g_matrix, affine_constraint_matrix, lower_bound, upper_bound,
        constraint_lower_bound, constraint_upper_bound, max_iter);
    if (ret != qpOASES::SUCCESSFUL_RETURN) {
      AERROR << "Fail to hotstart spline 2d, will use re-init instead.";
      ret = sqp_solver_->init(h_matrix, g_matrix, affine_constraint_matrix,
                              lower_bound, upper_bound, constraint_lower_bound,
                              constraint_upper_bound, max_iter);
    }
  } else {
    ADEBUG << "Spline2dSolver is NOT using SQP hotstart.";
    ret = sqp_solver_->init(h_matrix, g_matrix, affine_constraint_matrix,
                            lower_bound, upper_bound, constraint_lower_bound,
                            constraint_upper_bound, max_iter);
  }
  const double end_timestamp = Clock::NowInSecond();
  ADEBUG << "Spline2dSolver QP time: "
         << (end_timestamp - start_timestamp) * 1000 << " ms.";

  if (ret != qpOASES::SUCCESSFUL_RETURN) {
    if (ret == qpOASES::RET_MAX_NWSR_REACHED) {
      AERROR << "qpOASES solver failed due to reached max iteration";
    } else {
      AERROR << "qpOASES solver failed due to infeasibility or other internal "
                "reasons:"
             << ret;
    }
    last_problem_success_ = false;
    return false;
  }

  last_problem_success_ = true;
  double result[num_param];  // NOLINT
  memset(result, 0, sizeof result);

  sqp_solver_->getPrimalSolution(result);

  MatrixXd solved_params = MatrixXd::Zero(num_param, 1);
  for (int i = 0; i < num_param; ++i) {
    solved_params(i, 0) = result[i];
  }

  last_num_param_ = num_param;
  last_num_constraint_ = num_constraint;

  return spline_.set_splines(solved_params, spline_.spline_order());
}

// extract
const Spline2d& Spline2dSolver::spline() const { return spline_; }
}  // namespace planning
}  // namespace apollo<|MERGE_RESOLUTION|>--- conflicted
+++ resolved
@@ -128,13 +128,8 @@
   double lower_bound[num_param];  // NOLINT
   double upper_bound[num_param];  // NOLINT
 
-<<<<<<< HEAD
-  const double l_lower_bound_ = -1e10;
-  const double l_upper_bound_ = 1e10;
-=======
   const double l_lower_bound_ = -kRoadBound;
   const double l_upper_bound_ = kRoadBound;
->>>>>>> dd9b3667
 
   for (int i = 0; i < num_param; ++i) {
     lower_bound[i] = l_lower_bound_;
