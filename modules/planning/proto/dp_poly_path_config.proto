syntax = "proto2";

package apollo.planning;

message DpPolyPathConfig {
  optional uint32 sample_points_num_each_level = 1 [default = 9];
  optional double step_length_max = 2 [default = 15.0];
  optional double step_length_min = 3 [default = 8.0];
  optional double lateral_sample_offset = 4 [default = 0.5];
  optional double lateral_adjust_coeff = 5 [default = 0.5];
  // Trajectory Cost Config
  optional double eval_time_interval = 6 [default = 0.1];
  optional double path_resolution = 7 [default = 0.1];
  optional double obstacle_ignore_distance = 8 [default = 20.0];
  optional double obstacle_collision_distance = 9 [default = 0.2];
  optional double obstacle_risk_distance = 10 [default = 2.0];
  optional double obstacle_collision_cost = 11 [default = 1e3];
<<<<<<< HEAD
  optional double path_l_cost = 12 [default = 1.0];
  optional double path_dl_cost = 13 [default = 1.0];
=======
  optional double path_l_cost = 12;
  optional double path_dl_cost = 13;
  optional double path_ddl_cost = 14;
  optional double path_l_cost_param_l0 = 15;
  optional double path_l_cost_param_b = 16;
  optional double path_l_cost_param_k = 17;
>>>>>>> fca016f9
}<|MERGE_RESOLUTION|>--- conflicted
+++ resolved
@@ -15,15 +15,10 @@
   optional double obstacle_collision_distance = 9 [default = 0.2];
   optional double obstacle_risk_distance = 10 [default = 2.0];
   optional double obstacle_collision_cost = 11 [default = 1e3];
-<<<<<<< HEAD
-  optional double path_l_cost = 12 [default = 1.0];
-  optional double path_dl_cost = 13 [default = 1.0];
-=======
   optional double path_l_cost = 12;
   optional double path_dl_cost = 13;
   optional double path_ddl_cost = 14;
   optional double path_l_cost_param_l0 = 15;
   optional double path_l_cost_param_b = 16;
   optional double path_l_cost_param_k = 17;
->>>>>>> fca016f9
 }