syntax = "proto2";

package apollo.planning_internal;

import "modules/common/proto/header.proto";
import "modules/canbus/proto/chassis.proto";
import "modules/common/proto/pnc_point.proto";
import "modules/localization/proto/localization.proto";
import "modules/routing/proto/routing.proto";
<<<<<<< HEAD
import "modules/prediction/proto/prediction_obstacle.proto";
=======
import "modules/perception/proto/traffic_light_detection.proto";
>>>>>>> 21543ddf

message Debug {
  optional PlanningData planning_data = 2;
}

message SpeedPlan {
  optional string name = 1;
  repeated apollo.common.SpeedPoint speed_point = 2;
}

message StGraphBoundaryDebug {
  enum StBoundaryType {
    ST_BOUNDARY_TYPE_UNKNOWN = 1;
    ST_BOUNDARY_TYPE_STOP = 2;
    ST_BOUNDARY_TYPE_FOLLOW = 3;
    ST_BOUNDARY_TYPE_YIELD = 4;
    ST_BOUNDARY_TYPE_OVERTAKE = 5;
    ST_BOUNDARY_TYPE_KEEP_CLEAR = 6;
  }
  optional string name = 1;
  repeated apollo.common.SpeedPoint point = 2;
  optional StBoundaryType type = 3;
}

message SLFrameDebug {
  optional string name = 1;
  repeated double sampled_s = 2;
  repeated double static_obstacle_lower_bound = 3;
  repeated double dynamic_obstacle_lower_bound = 4;
  repeated double static_obstacle_upper_bound = 5;
  repeated double dynamic_obstacle_upper_bound = 6;
  repeated double map_lower_bound = 7;
  repeated double map_upper_bound = 8;
  repeated apollo.common.SLPoint sl_path = 9;
  repeated double aggregated_boundary_s = 10;
  repeated double aggregated_boundary_low = 11;
  repeated double aggregated_boundary_high = 12;
}

message STGraphDebug {
  message STGraphSpeedConstraint {
    repeated double t = 1;
    repeated double lower_bound = 2;
    repeated double upper_bound = 3;
  }
  message STGraphKernelCuiseRef {
    repeated double t = 1;
    repeated double cruise_line_s = 2;
  }
  message STGraphKernelFollowRef {
    repeated double t = 1;
    repeated double follow_line_s = 2;
  }

  optional string name = 1;
  repeated StGraphBoundaryDebug boundary = 2;
  repeated apollo.common.SpeedPoint speed_limit = 3;
  repeated apollo.common.SpeedPoint speed_profile = 4;
  optional STGraphSpeedConstraint speed_constraint = 5;
  optional STGraphKernelCuiseRef kernel_cruise_ref = 6;
  optional STGraphKernelFollowRef kernel_follow_ref = 7;
}

message SignalLightDebug {
  message SignalDebug {
    optional string light_id = 1;
    optional apollo.perception.TrafficLight.Color color = 2;
    optional double light_stop_s = 3;
    optional double adc_stop_deacceleration = 4;
    optional bool is_stop_wall_created = 5;
  }
  optional double adc_speed = 1;
  optional double adc_front_s = 2;
  repeated SignalDebug signal = 3;
}

// next id: 17
message PlanningData {
  // input
  optional apollo.localization.LocalizationEstimate adc_position = 7;
  optional apollo.canbus.Chassis chassis = 8;
  optional apollo.routing.RoutingResponse routing = 9;
  optional apollo.common.TrajectoryPoint init_point = 10;

  repeated apollo.common.Path path = 6;
  repeated SpeedPlan speed_plan = 13;
  repeated STGraphDebug st_graph = 14;
  repeated SLFrameDebug sl_frame = 15;

  optional apollo.common.Header prediction_header = 16;
<<<<<<< HEAD

  // Prediction for lattice debug
  repeated TrajectoryPath trajectory_path = 17;
  repeated apollo.prediction.PredictionObstacle prediction_obstacle = 18;
}

message TrajectoryPath {
  repeated apollo.common.TrajectoryPoint trajectory_point = 1;
  optional double lattice_trajectory_cost = 2;
=======
  optional SignalLightDebug signal_light = 17;
>>>>>>> 21543ddf
}<|MERGE_RESOLUTION|>--- conflicted
+++ resolved
@@ -7,11 +7,8 @@
 import "modules/common/proto/pnc_point.proto";
 import "modules/localization/proto/localization.proto";
 import "modules/routing/proto/routing.proto";
-<<<<<<< HEAD
 import "modules/prediction/proto/prediction_obstacle.proto";
-=======
 import "modules/perception/proto/traffic_light_detection.proto";
->>>>>>> 21543ddf
 
 message Debug {
   optional PlanningData planning_data = 2;
@@ -102,17 +99,14 @@
   repeated SLFrameDebug sl_frame = 15;
 
   optional apollo.common.Header prediction_header = 16;
-<<<<<<< HEAD
 
   // Prediction for lattice debug
   repeated TrajectoryPath trajectory_path = 17;
   repeated apollo.prediction.PredictionObstacle prediction_obstacle = 18;
+  optional SignalLightDebug signal_light = 19;
 }
 
 message TrajectoryPath {
   repeated apollo.common.TrajectoryPoint trajectory_point = 1;
   optional double lattice_trajectory_cost = 2;
-=======
-  optional SignalLightDebug signal_light = 17;
->>>>>>> 21543ddf
 }