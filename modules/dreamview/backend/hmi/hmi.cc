--- conflicted
+++ resolved
@@ -90,13 +90,9 @@
 
 }  // namespace
 
-<<<<<<< HEAD
-HMI::HMI(WebSocketHandler *websocket) : websocket_(websocket) {
-=======
 HMI::HMI(WebSocketHandler *websocket, MapService *map_service)
     : websocket_(websocket)
     , map_service_(map_service) {
->>>>>>> dd9b3667
   CHECK(common::util::GetProtoFromFile(FLAGS_hmi_config_filename, &config_))
       << "Unable to parse HMI config file " << FLAGS_hmi_config_filename;
   // If the module path doesn't exist, remove it from list.
@@ -138,21 +134,10 @@
         // If module_name is "all", then run the command on all modules.
         const auto module = json.find("module");
         const auto command = json.find("command");
-<<<<<<< HEAD
-        if (module == json.end() || command == json.end()) {
-          AERROR << "Truncated module command.";
-          return;
-        }
-        if (*module == "all") {
-          RunCommandOnAllModules(*command);
-        } else {
-          RunComponentCommand(config_.modules(), *module, *command);
-=======
         if (module != json.end() && command != json.end()) {
           RunComponentCommand(config_.modules(), *module, *command);
         } else {
           AERROR << "Truncated module command.";
->>>>>>> dd9b3667
         }
       });
 
@@ -163,13 +148,6 @@
         // json should contain {tool: "tool_name", command: "command_name"}.
         const auto tool = json.find("tool");
         const auto command = json.find("command");
-<<<<<<< HEAD
-        if (tool == json.end() || command == json.end()) {
-          AERROR << "Truncated tool command.";
-          return;
-        }
-        RunComponentCommand(config_.tools(), *tool, *command);
-=======
         if (tool != json.end() && command != json.end()) {
           RunComponentCommand(config_.tools(), *tool, *command);
         } else {
@@ -189,7 +167,6 @@
         } else {
           AERROR << "Truncated mode command.";
         }
->>>>>>> dd9b3667
       });
 
   // HMI client asks for changing driving mode.
@@ -200,19 +177,11 @@
         // DrivingModeName should be one of canbus::Chassis::DrivingMode.
         // For now it is either COMPLETE_MANUAL or COMPLETE_AUTO_DRIVE.
         const auto new_mode = json.find("new_mode");
-<<<<<<< HEAD
-        if (new_mode == json.end()) {
-          AERROR << "Truncated ChangeDrivingMode request.";
-          return;
-        }
-        ChangeDrivingModeTo(*new_mode);
-=======
         if (new_mode != json.end()) {
           ChangeDrivingModeTo(*new_mode);
         } else {
           AERROR << "Truncated ChangeDrivingMode request.";
         }
->>>>>>> dd9b3667
       });
 
   // HMI client asks for changing map.
@@ -222,19 +191,11 @@
         // json should contain {new_map: "MapName"}.
         // MapName should be a key of config_.available_maps.
         const auto new_map = json.find("new_map");
-<<<<<<< HEAD
-        if (new_map == json.end()) {
-          AERROR << "Truncated ChangeMap request.";
-          return;
-        }
-        ChangeMapTo(*new_map);
-=======
         if (new_map != json.end()) {
           ChangeMapTo(*new_map);
         } else {
           AERROR << "Truncated ChangeMap request.";
         }
->>>>>>> dd9b3667
       });
 
   // HMI client asks for changing vehicle.
@@ -244,13 +205,6 @@
         // json should contain {new_vehicle: "VehicleName"}.
         // VehicleName should be a key of config_.available_vehicles.
         const auto new_vehicle = json.find("new_vehicle");
-<<<<<<< HEAD
-        if (new_vehicle == json.end()) {
-          AERROR << "Truncated ChangeVehicle request.";
-          return;
-        }
-        ChangeVehicleTo(*new_vehicle);
-=======
         if (new_vehicle != json.end()) {
           ChangeVehicleTo(*new_vehicle);
         } else {
@@ -270,7 +224,6 @@
         } else {
           AERROR << "Truncated ChangeMode request.";
         }
->>>>>>> dd9b3667
       });
 
   // Received new system status, broadcast to clients.
@@ -308,18 +261,6 @@
   return ret;
 }
 
-<<<<<<< HEAD
-int HMI::RunCommandOnAllModules(const std::string &command_name) {
-  int failed = 0;
-  const auto &modules = config_.modules();
-  for (const auto &module : modules) {
-    const int ret = RunComponentCommand(modules, module.first, command_name);
-    if (ret != 0) {
-      ++failed;
-    }
-  }
-  return failed;
-=======
 void HMI::RunModeCommand(const std::string &command_name) {
   const Mode &current_mode = config_.modes().at(status_.current_mode());
   if (command_name == "start" || command_name == "stop") {
@@ -328,7 +269,6 @@
       RunComponentCommand(config_.modules(), module, command_name);
     }
   }
->>>>>>> dd9b3667
 }
 
 void HMI::ChangeDrivingModeTo(const std::string &new_mode) {
@@ -336,7 +276,6 @@
   if (!Chassis::DrivingMode_Parse(new_mode, &mode)) {
     AERROR << "Unknown driving mode " << new_mode;
     return;
-<<<<<<< HEAD
   }
 
   auto driving_action = DrivingAction::RESET;
@@ -352,23 +291,6 @@
       return;
   }
 
-=======
-  }
-
-  auto driving_action = DrivingAction::RESET;
-  switch (mode) {
-    case Chassis::COMPLETE_MANUAL:
-      // Default driving action: RESET.
-      break;
-    case Chassis::COMPLETE_AUTO_DRIVE:
-      driving_action = DrivingAction::START;
-      break;
-    default:
-      AERROR << "Unknown action to change driving mode to " << new_mode;
-      return;
-  }
-
->>>>>>> dd9b3667
   control::PadMessage pad;
   pad.set_action(driving_action);
   AdapterManager::FillPadHeader("HMI", &pad);
@@ -376,58 +298,37 @@
 }
 
 void HMI::ChangeMapTo(const std::string &map_name) {
-<<<<<<< HEAD
-=======
   if (status_.current_map() == map_name) {
     return;
   }
->>>>>>> dd9b3667
   const auto *map_dir = FindOrNull(config_.available_maps(), map_name);
   if (map_dir == nullptr) {
     AERROR << "Unknown map " << map_name;
     return;
   }
-<<<<<<< HEAD
-=======
 
   FLAGS_map_dir = *map_dir;
->>>>>>> dd9b3667
   // Append new map_dir flag to global flagfile.
   std::ofstream fout(FLAGS_global_flagfile, std::ios_base::app);
   CHECK(fout) << "Fail to open " << FLAGS_global_flagfile;
   fout << "\n--map_dir=" << *map_dir << std::endl;
-<<<<<<< HEAD
-
-  RunCommandOnAllModules("stop");
-=======
   // Also reload simulation map.
   CHECK(map_service_->ReloadMap()) << "Failed to load map from " << *map_dir;
 
   RunModeCommand("stop");
->>>>>>> dd9b3667
   status_.set_current_map(map_name);
   BroadcastHMIStatus();
 }
 
 void HMI::ChangeVehicleTo(const std::string &vehicle_name) {
-<<<<<<< HEAD
-=======
   if (status_.current_vehicle() == vehicle_name) {
     return;
   }
->>>>>>> dd9b3667
   const auto *vehicle = FindOrNull(config_.available_vehicles(), vehicle_name);
   if (vehicle == nullptr) {
     AERROR << "Unknown vehicle " << vehicle_name;
     return;
   }
-<<<<<<< HEAD
-  CHECK(VehicleManager::UseVehicle(*vehicle));
-
-  RunCommandOnAllModules("stop");
-  status_.set_current_vehicle(vehicle_name);
-  BroadcastHMIStatus();
-=======
 
   CHECK(VehicleManager::UseVehicle(*vehicle));
 
@@ -451,7 +352,6 @@
   }
   status_.set_current_mode(mode_name);
   BroadcastHMIStatus();
->>>>>>> dd9b3667
 }
 
 }  // namespace dreamview
