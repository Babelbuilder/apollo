--- conflicted
+++ resolved
@@ -8,8 +8,5 @@
   optional apollo.monitor.SystemStatus system_status = 1;
   optional string current_map = 2;
   optional string current_vehicle = 3;
-<<<<<<< HEAD
-=======
   optional string current_mode = 4;
->>>>>>> dd9b3667
 }