--- conflicted
+++ resolved
@@ -138,12 +138,9 @@
       case AdapterConfig::IMAGE_LONG:
         EnableImageLong(FLAGS_image_long_topic, config);
         break;
-<<<<<<< HEAD
-=======
       case AdapterConfig::DRIVE_EVENT:
         EnableImageLong(FLAGS_drive_event_topic, config);
         break;
->>>>>>> fca016f9
       default:
         AERROR << "Unknown adapter config type!";
         break;
