workspace(name = "apollo")

# googletest (GTest and GMock)
new_http_archive(
    name = "gtest",
    build_file = "third_party/gtest.BUILD",
    sha256 = "58a6f4277ca2bc8565222b3bbd58a177609e9c488e8a72649359ba51450db7d8",
    strip_prefix = "googletest-release-1.8.0",
    url = "https://github.com/google/googletest/archive/release-1.8.0.tar.gz",
)

# gflags
http_archive(
    name = "com_github_gflags_gflags",
    sha256 = "466c36c6508a451734e4f4d76825cf9cd9b8716d2b70ef36479ae40f08271f88",
    strip_prefix = "gflags-2.2.0",
    url = "https://github.com/gflags/gflags/archive/v2.2.0.tar.gz",
)

bind(
    name = "gflags",
    actual = "@com_github_gflags_gflags//:gflags",
)

# glog
new_http_archive(
    name = "glog",
    build_file = "third_party/glog.BUILD",
    sha256 = "7580e408a2c0b5a89ca214739978ce6ff480b5e7d8d7698a2aa92fadc484d1e0",
    strip_prefix = "glog-0.3.5",
    url = "https://github.com/google/glog/archive/v0.3.5.tar.gz",
)

# Google Benchmark
new_http_archive(
    name = "benchmark",
    build_file = "third_party/benchmark.BUILD",
    sha256 = "e7334dd254434c6668e33a54c8f839194c7c61840d52f4b6258eee28e9f3b20e",
    strip_prefix = "benchmark-1.1.0",
    url = "https://github.com/google/benchmark/archive/v1.1.0.tar.gz",
)

# cpplint from google style guide
new_git_repository(
    name = "google_styleguide",
    build_file = "third_party/google_styleguide.BUILD",
    commit = "159b4c81bbca97a9ca00f1195a37174388398a67",
    remote = "https://github.com/google/styleguide.git",
)

# eigen
new_http_archive(
    name = "eigen",
    build_file = "third_party/eigen.BUILD",
    sha256 = "04f8a4fa4afedaae721c1a1c756afeea20d3cdef0ce3293982cf1c518f178502",
    strip_prefix = "eigen-eigen-b9cd8366d4e8",
    url = "https://bitbucket.org/eigen/eigen/get/3.2.10.tar.gz",
)

# CivetWeb (web server)
new_http_archive(
    name = "civetweb",
    build_file = "third_party/civetweb.BUILD",
    sha256 = "880d741724fd8de0ebc77bc5d98fa673ba44423dc4918361c3cd5cf80955e36d",
    strip_prefix = "civetweb-1.9.1",
    url = "https://github.com/civetweb/civetweb/archive/v1.9.1.tar.gz",
)

# curlpp
new_http_archive(
    name = "curlpp",
    build_file = "third_party/curlpp.BUILD",
    sha256 = "97e3819bdcffc3e4047b6ac57ca14e04af85380bd93afe314bee9dd5c7f46a0a",
    strip_prefix = "curlpp-0.8.1",
    url = "https://github.com/jpbarrette/curlpp/archive/v0.8.1.tar.gz",
)

#ros
new_local_repository(
    name = "ros",
    build_file = "third_party/ros.BUILD",
    path = "/home/tmp/ros",
)

# OpenCV 2.4.13.2
new_http_archive(
    name = "opencv2",
    build_file = "third_party/opencv2.BUILD",
    strip_prefix = "opencv-2.4.13.2",
    url = "https://github.com/opencv/opencv/archive/2.4.13.2.zip",
)

# PCL 1.7
# =======
# This requires libpcl-dev to be installed in your Ubuntu/Debian.
new_local_repository(
    name = "pcl",
    build_file = "third_party/pcl.BUILD",
    path = "/usr/local/include/pcl-1.7",
)

new_local_repository(
    name = "glew",
    build_file = "third_party/glew.BUILD",
    path = "/usr/include",
)

new_local_repository(
    name = "opengl",
    build_file = "third_party/opengl.BUILD",
    path = "/usr/include",
)

new_local_repository(
    name = "glfw",
    build_file = "third_party/glfw.BUILD",
    path = "/usr/include",
)

new_local_repository(
    name = "vtk",
    build_file = "third_party/vtk.BUILD",
    path = "/usr/include/vtk-VTK_VERSION",
)

# Caffe
new_local_repository(
    name = "caffe",
    build_file = "third_party/caffe.BUILD",
    path = "/usr/include/caffe",
)

# YAML-CPP
new_http_archive(
    name = "yaml_cpp",
    build_file = "third_party/yaml_cpp.BUILD",
    strip_prefix = "yaml-cpp-yaml-cpp-0.5.3",
    url = "https://github.com/jbeder/yaml-cpp/archive/yaml-cpp-0.5.3.zip",
)

#IpOpt
new_local_repository(
    name = "ipopt",
    build_file = "third_party/ipopt.BUILD",
    path = "/usr/local/ipopt/include/coin",
<<<<<<< HEAD
)

#IpOpt
new_local_repository(
    name = "ipopt",
    build_file = "third_party/ipopt.BUILD",
    path = "/usr/local/ipopt/include/coin",
=======
>>>>>>> dd9b3667
)

# Proj.4
new_http_archive(
    name = "proj4",
    build_file = "third_party/proj4.BUILD",
    strip_prefix = "proj.4-4.9.3",
    url = "https://github.com/OSGeo/proj.4/archive/4.9.3.zip",
)

# tinyxml2
new_http_archive(
    name = "tinyxml2",
    build_file = "third_party/tinyxml2.BUILD",
    strip_prefix = "tinyxml2-5.0.1",
    url = "https://github.com/leethomason/tinyxml2/archive/5.0.1.zip",
)

#protobuf 3.3
http_archive(
    name = "com_google_protobuf",
    strip_prefix = "protobuf-3.3.0",
    url = "https://github.com/google/protobuf/releases/download/v3.3.0/protobuf-cpp-3.3.0.tar.gz",
)<|MERGE_RESOLUTION|>--- conflicted
+++ resolved
@@ -143,16 +143,6 @@
     name = "ipopt",
     build_file = "third_party/ipopt.BUILD",
     path = "/usr/local/ipopt/include/coin",
-<<<<<<< HEAD
-)
-
-#IpOpt
-new_local_repository(
-    name = "ipopt",
-    build_file = "third_party/ipopt.BUILD",
-    path = "/usr/local/ipopt/include/coin",
-=======
->>>>>>> dd9b3667
 )
 
 # Proj.4
